--- conflicted
+++ resolved
@@ -115,10 +115,6 @@
     }
   }
 
-<<<<<<< HEAD
-  public async syncFiles(fileList: IFileList): Promise<void> {
-    const missingFiles = await this.storage.getMissingFiles(fileList.files)
-=======
   public async getConfiguration(): Promise<OpenbmclapiAgentConfiguration> {
     const res = await this.got.get('openbmclapi/configuration', {
       responseType: 'json',
@@ -128,11 +124,7 @@
   }
 
   public async syncFiles(fileList: IFileList, syncConfig: OpenbmclapiAgentConfiguration['sync']): Promise<void> {
-    const missingFiles = await Bluebird.filter(fileList.files, async (file) => {
-      const path = join(this.cacheDir, hashToFilename(file.hash))
-      return !await fse.pathExists(path)
-    })
->>>>>>> dca05b6f
+    const missingFiles = await this.storage.getMissingFiles(fileList.files)
     if (missingFiles.length === 0) {
       return
     }
