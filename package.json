--- conflicted
+++ resolved
@@ -1,10 +1,6 @@
 {
   "name": "openbmclapi",
-<<<<<<< HEAD
   "version": "1.10.2",
-=======
-  "version": "1.10.2-0",
->>>>>>> f713cbdb
   "description": "bmclapi@home",
   "bin": "dist/openbmclapi.js",
   "private": true,
